--- conflicted
+++ resolved
@@ -3,26 +3,12 @@
 on: [push, pull_request]
 
 jobs:
-<<<<<<< HEAD
   build:
     runs-on: ubuntu-latest
-=======
-  ci:
-    runs-on: ubuntu-18.04
->>>>>>> 813c83ab
     steps:
       - uses: actions/checkout@v2
       - uses: ros-tooling/setup-ros@v0.1
         with:
-<<<<<<< HEAD
           submodules: recursive
       - name: docker setup and build
-        run: docker build . -t mesh_nav/melodic -f ci/Dockerfile-melodic
-=======
-          required-ros-distributions: melodic
-      - uses: ros-tooling/action-ros-ci@v0.1
-        with:
-          package-name: mesh_navigation
-          target-ros1-distro: melodic
-          vcs-repo-file-url: ""
->>>>>>> 813c83ab
+        run: docker build . -t mesh_nav/melodic -f ci/Dockerfile-melodic